--- conflicted
+++ resolved
@@ -123,18 +123,26 @@
 
 This project is licensed under the MIT License - see the LICENSE file for details.
 
-<<<<<<< HEAD
 ## Acknowledgments
 
 - [React](https://reactjs.org/)
 - [TypeScript](https://www.typescriptlang.org/)
 - [FastAPI](https://fastapi.tiangolo.com/)
 - [Material-UI](https://mui.com/)
-- [React Flow](https://reactflow.dev/) 
-=======
+- [React Flow](https://reactflow.dev/)
+- [Streamlit](https://streamlit.io/) for the amazing web framework
+- [OpenAI](https://openai.com/) for the powerful AI capabilities
+- [Kaggle](https://www.kaggle.com/) for the dataset integration
+- [Plotly](https://plotly.com/) for interactive visualizations
+
+## Support 💬
+
+For support, please open an issue in the GitHub repository or contact the maintainers.
+
+## Roadmap 🗺️
+
 - [ ] Advanced ML model training
 - [ ] Custom visualization templates
 - [ ] Automated report generation
 - [ ] Real-time data processing
-- [ ] Collaborative features
->>>>>>> 225dffe2
+- [ ] Collaborative features